--- conflicted
+++ resolved
@@ -12,19 +12,13 @@
 name = "aries-python"
 optional = false
 python-versions = ">=3.6"
-<<<<<<< HEAD
-version = "0.2.0"
+version = "0.4.0"
 
 [package.source]
-reference = "8c5d2f0e90185510e77a17953ff1f5a5dcbb9834"
-=======
-version = "0.3.0"
-
-[package.source]
-reference = "3683e908057569b7a262ae5974c83fd70844b00f"
->>>>>>> 662885e7
+reference = "a5a0c8edf09e883acaa49b84eedab67d85515e98"
 type = "git"
 url = "https://github.com/2-propanol/aries_python"
+
 [[package]]
 category = "dev"
 description = "The uncompromising code formatter."
@@ -67,6 +61,22 @@
 reference = "78e5c72097fc4fadc60eaa107d703a8701a31a42"
 type = "git"
 url = "https://github.com/elerac/EasyPySpin"
+
+[[package]]
+category = "dev"
+description = "An autocompletion tool for Python that can be used for text editors."
+name = "jedi"
+optional = false
+python-versions = ">=2.7, !=3.0.*, !=3.1.*, !=3.2.*, !=3.3.*, !=3.4.*"
+version = "0.17.2"
+
+[package.dependencies]
+parso = ">=0.7.0,<0.8.0"
+
+[package.extras]
+qa = ["flake8 (3.7.9)"]
+testing = ["Django (<3.1)", "colorama", "docopt", "pytest (>=3.9.0,<5.0.0)"]
+
 [[package]]
 category = "dev"
 description = "Experimental type system extensions for programs checked with the mypy typechecker."
@@ -92,6 +102,33 @@
 version = "4.4.0.44"
 
 [[package]]
+category = "main"
+description = "Powerful data structures for data analysis, time series, and statistics"
+name = "pandas"
+optional = false
+python-versions = ">=3.6.1"
+version = "1.1.2"
+
+[package.dependencies]
+numpy = ">=1.15.4"
+python-dateutil = ">=2.7.3"
+pytz = ">=2017.2"
+
+[package.extras]
+test = ["pytest (>=4.0.2)", "pytest-xdist", "hypothesis (>=3.58)"]
+
+[[package]]
+category = "dev"
+description = "A Python Parser"
+name = "parso"
+optional = false
+python-versions = ">=2.7, !=3.0.*, !=3.1.*, !=3.2.*, !=3.3.*"
+version = "0.7.1"
+
+[package.extras]
+testing = ["docopt", "pytest (>=3.0.7)"]
+
+[[package]]
 category = "dev"
 description = "Utility library for gitignore style pattern matching of file paths."
 name = "pathspec"
@@ -101,6 +138,61 @@
 
 [[package]]
 category = "dev"
+description = "Library for building powerful interactive command lines in Python"
+name = "prompt-toolkit"
+optional = false
+python-versions = ">=3.6.1"
+version = "3.0.7"
+
+[package.dependencies]
+wcwidth = "*"
+
+[[package]]
+category = "dev"
+description = "Python REPL build on top of prompt_toolkit"
+name = "ptpython"
+optional = false
+python-versions = ">=3.6"
+version = "3.0.7"
+
+[package.dependencies]
+appdirs = "*"
+jedi = ">=0.9.0"
+prompt-toolkit = ">=3.0.0,<3.1.0"
+pygments = "*"
+
+[package.extras]
+ptipython = ["ipython"]
+
+[[package]]
+category = "dev"
+description = "Pygments is a syntax highlighting package written in Python."
+name = "pygments"
+optional = false
+python-versions = ">=3.5"
+version = "2.7.1"
+
+[[package]]
+category = "main"
+description = "Extensions to the standard Python datetime module"
+name = "python-dateutil"
+optional = false
+python-versions = "!=3.0.*,!=3.1.*,!=3.2.*,>=2.7"
+version = "2.8.1"
+
+[package.dependencies]
+six = ">=1.5"
+
+[[package]]
+category = "main"
+description = "World timezone definitions, modern and historical"
+name = "pytz"
+optional = false
+python-versions = "*"
+version = "2020.1"
+
+[[package]]
+category = "dev"
 description = "Alternative regular expression module, to replace re."
 name = "regex"
 optional = false
@@ -117,6 +209,14 @@
 
 [package.dependencies]
 numpy = ">=1.14.5"
+
+[[package]]
+category = "main"
+description = "Python 2 and 3 compatibility utilities"
+name = "six"
+optional = false
+python-versions = ">=2.7, !=3.0.*, !=3.1.*, !=3.2.*"
+version = "1.15.0"
 
 [[package]]
 category = "main"
@@ -143,6 +243,17 @@
 version = "0.10.1"
 
 [[package]]
+category = "main"
+description = "Fast, Extensible Progress Meter"
+name = "tqdm"
+optional = false
+python-versions = ">=2.6, !=3.0.*, !=3.1.*"
+version = "4.50.0"
+
+[package.extras]
+dev = ["py-make (>=0.1.0)", "twine", "argopt", "pydoc-markdown"]
+
+[[package]]
 category = "dev"
 description = "a fork of Python 2 and 3 ast modules with type comment support"
 name = "typed-ast"
@@ -158,8 +269,16 @@
 python-versions = "*"
 version = "3.7.4.3"
 
+[[package]]
+category = "dev"
+description = "Measures the displayed width of unicode strings in a terminal"
+name = "wcwidth"
+optional = false
+python-versions = "*"
+version = "0.2.5"
+
 [metadata]
-content-hash = "7289f61e2b3d4a8f8e64dc20766fb7b9b710297f97257c14c48dd826d4ee8e24"
+content-hash = "611b497da9957b42124648bb9045e9bb27796ae49ad60b22ad1767857ac611ea"
 lock-version = "1.0"
 python-versions = "^3.8"
 
@@ -177,6 +296,10 @@
     {file = "click-7.1.2.tar.gz", hash = "sha256:d2b5255c7c6349bc1bd1e59e08cd12acbbd63ce649f2588755783aa94dfb6b1a"},
 ]
 EasyPySpin = []
+jedi = [
+    {file = "jedi-0.17.2-py2.py3-none-any.whl", hash = "sha256:98cc583fa0f2f8304968199b01b6b4b94f469a1f4a74c1560506ca2a211378b5"},
+    {file = "jedi-0.17.2.tar.gz", hash = "sha256:86ed7d9b750603e4ba582ea8edc678657fb4007894a12bcf6f4bb97892f31d20"},
+]
 mypy-extensions = [
     {file = "mypy_extensions-0.4.3-py2.py3-none-any.whl", hash = "sha256:090fedd75945a69ae91ce1303b5824f428daf5a028d2f6ab8a299250a846f15d"},
     {file = "mypy_extensions-0.4.3.tar.gz", hash = "sha256:2d82818f5bb3e369420cb3c4060a7970edba416647068eb4c5343488a6c604a8"},
@@ -227,9 +350,51 @@
     {file = "opencv_python-4.4.0.44-cp38-cp38-win32.whl", hash = "sha256:16864152aa6ac346ef83588d6f4f5dc974d27851c034d6970fcb7b6a98bbd318"},
     {file = "opencv_python-4.4.0.44-cp38-cp38-win_amd64.whl", hash = "sha256:4c195597d5286d1cc7259aeaeb7e6c1cde07fec9bddf26523eab1b15709291aa"},
 ]
+pandas = [
+    {file = "pandas-1.1.2-cp36-cp36m-macosx_10_9_x86_64.whl", hash = "sha256:eb0ac2fd04428f18b547716f70c699a7cc9c65a6947ed8c7e688d96eb91e3db8"},
+    {file = "pandas-1.1.2-cp36-cp36m-manylinux1_i686.whl", hash = "sha256:02ec9f5f0b7df7227931a884569ef0b6d32d76789c84bcac1a719dafd1f912e8"},
+    {file = "pandas-1.1.2-cp36-cp36m-manylinux1_x86_64.whl", hash = "sha256:1edf6c254d2d138188e9987159978ee70e23362fe9197f3f100844a197f7e1e4"},
+    {file = "pandas-1.1.2-cp36-cp36m-win32.whl", hash = "sha256:b821f239514a9ce46dd1cd6c9298a03ed58d0235d414ea264aacc1b14916bbe4"},
+    {file = "pandas-1.1.2-cp36-cp36m-win_amd64.whl", hash = "sha256:ab6ea0f3116f408a8a59cd50158bfd19d2a024f4e221f14ab1bcd2da4f0c6fdf"},
+    {file = "pandas-1.1.2-cp37-cp37m-macosx_10_9_x86_64.whl", hash = "sha256:474fa53e3b2f3a543cbca81f7457bd1f44e7eb1be7171067636307e21b624e9c"},
+    {file = "pandas-1.1.2-cp37-cp37m-manylinux1_i686.whl", hash = "sha256:9e135ce9929cd0f0ba24f0545936af17ba935f844d4c3a2b979354a73c9440e0"},
+    {file = "pandas-1.1.2-cp37-cp37m-manylinux1_x86_64.whl", hash = "sha256:188cdfbf8399bc144fa95040536b5ce3429d2eda6c9c8b238c987af7df9f128c"},
+    {file = "pandas-1.1.2-cp37-cp37m-win32.whl", hash = "sha256:08783a33989a6747317766b75be30a594a9764b9f145bb4bcc06e337930d9807"},
+    {file = "pandas-1.1.2-cp37-cp37m-win_amd64.whl", hash = "sha256:f7008ec22b92d771b145150978d930a28fab8da3a10131b01bbf39574acdad0b"},
+    {file = "pandas-1.1.2-cp38-cp38-macosx_10_9_x86_64.whl", hash = "sha256:59df9f0276aa4854d8bff28c5e5aeb74d9c6bb4d9f55d272b7124a7df40e47d0"},
+    {file = "pandas-1.1.2-cp38-cp38-manylinux1_i686.whl", hash = "sha256:eeb64c5b3d4f2ea072ca8afdeb2b946cd681a863382ca79734f1b520b8d2fa26"},
+    {file = "pandas-1.1.2-cp38-cp38-manylinux1_x86_64.whl", hash = "sha256:c9235b37489168ed6b173551c816b50aa89f03c24a8549a8b4d47d8dc79bfb1e"},
+    {file = "pandas-1.1.2-cp38-cp38-win32.whl", hash = "sha256:0936991228241db937e87f82ec552a33888dd04a2e0d5a2fa3c689f92fab09e0"},
+    {file = "pandas-1.1.2-cp38-cp38-win_amd64.whl", hash = "sha256:026d764d0b86ee53183aa4c0b90774b6146123eeada4e24946d7d24290777be1"},
+    {file = "pandas-1.1.2.tar.gz", hash = "sha256:b64ffd87a2cfd31b40acd4b92cb72ea9a52a48165aec4c140e78fd69c45d1444"},
+]
+parso = [
+    {file = "parso-0.7.1-py2.py3-none-any.whl", hash = "sha256:97218d9159b2520ff45eb78028ba8b50d2bc61dcc062a9682666f2dc4bd331ea"},
+    {file = "parso-0.7.1.tar.gz", hash = "sha256:caba44724b994a8a5e086460bb212abc5a8bc46951bf4a9a1210745953622eb9"},
+]
 pathspec = [
     {file = "pathspec-0.8.0-py2.py3-none-any.whl", hash = "sha256:7d91249d21749788d07a2d0f94147accd8f845507400749ea19c1ec9054a12b0"},
     {file = "pathspec-0.8.0.tar.gz", hash = "sha256:da45173eb3a6f2a5a487efba21f050af2b41948be6ab52b6a1e3ff22bb8b7061"},
+]
+prompt-toolkit = [
+    {file = "prompt_toolkit-3.0.7-py3-none-any.whl", hash = "sha256:83074ee28ad4ba6af190593d4d4c607ff525272a504eb159199b6dd9f950c950"},
+    {file = "prompt_toolkit-3.0.7.tar.gz", hash = "sha256:822f4605f28f7d2ba6b0b09a31e25e140871e96364d1d377667b547bb3bf4489"},
+]
+ptpython = [
+    {file = "ptpython-3.0.7-py2.py3-none-any.whl", hash = "sha256:c40b096c80bd09ebc4012017444cf7281fe5308f6dd7ca6a45ef9250cb271428"},
+    {file = "ptpython-3.0.7.tar.gz", hash = "sha256:34814eb410f854c823be4c4a34124e1dc8ca696da1c1fa611f9da606c5a8a609"},
+]
+pygments = [
+    {file = "Pygments-2.7.1-py3-none-any.whl", hash = "sha256:307543fe65c0947b126e83dd5a61bd8acbd84abec11f43caebaf5534cbc17998"},
+    {file = "Pygments-2.7.1.tar.gz", hash = "sha256:926c3f319eda178d1bd90851e4317e6d8cdb5e292a3386aac9bd75eca29cf9c7"},
+]
+python-dateutil = [
+    {file = "python-dateutil-2.8.1.tar.gz", hash = "sha256:73ebfe9dbf22e832286dafa60473e4cd239f8592f699aa5adaf10050e6e1823c"},
+    {file = "python_dateutil-2.8.1-py2.py3-none-any.whl", hash = "sha256:75bb3f31ea686f1197762692a9ee6a7550b59fc6ca3a1f4b5d7e32fb98e2da2a"},
+]
+pytz = [
+    {file = "pytz-2020.1-py2.py3-none-any.whl", hash = "sha256:a494d53b6d39c3c6e44c3bec237336e14305e4f29bbf800b599253057fbb79ed"},
+    {file = "pytz-2020.1.tar.gz", hash = "sha256:c35965d010ce31b23eeb663ed3cc8c906275d6be1a34393a1d73a41febf4a048"},
 ]
 regex = [
     {file = "regex-2020.9.27-cp27-cp27m-win32.whl", hash = "sha256:d23a18037313714fb3bb5a94434d3151ee4300bae631894b1ac08111abeaa4a3"},
@@ -272,12 +437,20 @@
     {file = "scipy-1.5.2-cp38-cp38-win_amd64.whl", hash = "sha256:92eb04041d371fea828858e4fff182453c25ae3eaa8782d9b6c32b25857d23bc"},
     {file = "scipy-1.5.2.tar.gz", hash = "sha256:066c513d90eb3fd7567a9e150828d39111ebd88d3e924cdfc9f8ce19ab6f90c9"},
 ]
+six = [
+    {file = "six-1.15.0-py2.py3-none-any.whl", hash = "sha256:8b74bedcbbbaca38ff6d7491d76f2b06b3592611af620f8426e82dddb04a5ced"},
+    {file = "six-1.15.0.tar.gz", hash = "sha256:30639c035cdb23534cd4aa2dd52c3bf48f06e5f4a941509c8bafd8ce11080259"},
+]
 spinnaker-python = [
     {file = "spinnaker_python-2.0.0.147-cp38-cp38-win_amd64.whl", hash = "sha256:c15d471f7ccab7363e0aa11a0f7a5d36cae4db825c22790760f48555212241a7"},
 ]
 toml = [
     {file = "toml-0.10.1-py2.py3-none-any.whl", hash = "sha256:bda89d5935c2eac546d648028b9901107a595863cb36bae0c73ac804a9b4ce88"},
     {file = "toml-0.10.1.tar.gz", hash = "sha256:926b612be1e5ce0634a2ca03470f95169cf16f939018233a670519cb4ac58b0f"},
+]
+tqdm = [
+    {file = "tqdm-4.50.0-py2.py3-none-any.whl", hash = "sha256:2dd75fdb764f673b8187643496fcfbeac38348015b665878e582b152f3391cdb"},
+    {file = "tqdm-4.50.0.tar.gz", hash = "sha256:93b7a6a9129fce904f6df4cf3ae7ff431d779be681a95c3344c26f3e6c09abfa"},
 ]
 typed-ast = [
     {file = "typed_ast-1.4.1-cp35-cp35m-manylinux1_i686.whl", hash = "sha256:73d785a950fc82dd2a25897d525d003f6378d1cb23ab305578394694202a58c3"},
@@ -306,4 +479,8 @@
     {file = "typing_extensions-3.7.4.3-py2-none-any.whl", hash = "sha256:dafc7639cde7f1b6e1acc0f457842a83e722ccca8eef5270af2d74792619a89f"},
     {file = "typing_extensions-3.7.4.3-py3-none-any.whl", hash = "sha256:7cb407020f00f7bfc3cb3e7881628838e69d8f3fcab2f64742a5e76b2f841918"},
     {file = "typing_extensions-3.7.4.3.tar.gz", hash = "sha256:99d4073b617d30288f569d3f13d2bd7548c3a7e4c8de87db09a9d29bb3a4a60c"},
+]
+wcwidth = [
+    {file = "wcwidth-0.2.5-py2.py3-none-any.whl", hash = "sha256:beb4802a9cebb9144e99086eff703a642a13d6a0052920003a230f3294bbe784"},
+    {file = "wcwidth-0.2.5.tar.gz", hash = "sha256:c4d647b99872929fdb7bdcaa4fbe7f01413ed3d98077df798530e5b04f116c83"},
 ]